import abc
import logging
import threading
from enum import IntEnum
from functools import wraps

import psutil
import torch

from sglang.srt.mem_cache.memory_pool import KVCache, MHATokenToKVPool, MLATokenToKVPool
from sglang.srt.utils import is_npu

_is_npu = is_npu()
if not _is_npu:
    from sgl_kernel.kvcacheio import (
        transfer_kv_all_layer,
        transfer_kv_all_layer_lf_pf,
        transfer_kv_all_layer_mla,
        transfer_kv_all_layer_mla_lf_pf,
        transfer_kv_direct,
        transfer_kv_per_layer,
        transfer_kv_per_layer_mla,
        transfer_kv_per_layer_mla_pf_lf,
        transfer_kv_per_layer_pf_lf,
    )

logger = logging.getLogger(__name__)


class MemoryStateInt(IntEnum):
    IDLE = 0
    RESERVED = 1
    PROTECTED = 2
    SYNCED = 3
    BACKUP = 4


def synchronized(debug_only=False):
    def _decorator(func):
        @wraps(func)
        def wrapper(self, *args, **kwargs):
            if (not debug_only) or self.debug:
                with self.lock:
                    return func(self, *args, **kwargs)
            else:
                return True

        return wrapper

    return _decorator


class HostKVCache(abc.ABC):

    def __init__(
        self,
        device_pool: KVCache,
        host_to_device_ratio: float,
        host_size: int,
        page_size: int,
        layout: str,
        pin_memory: bool,
        device: str,
    ):
        self.device_pool = device_pool
        self.page_size = page_size
        self.layout = layout
        self.pin_memory = pin_memory
        self.device = device

        self.dtype = device_pool.store_dtype
        self.size_per_token = self.get_size_per_token()
        if host_size > 0:
            self.size = int(host_size * 1e9 // self.size_per_token)
        else:
            self.size = int(device_pool.size * host_to_device_ratio)
        # Align the host memory pool size to the page size
        self.size = self.size - (self.size % self.page_size)
        self.start_layer = device_pool.start_layer
        self.end_layer = device_pool.end_layer

        assert (
            self.size > device_pool.size
        ), "The host memory should be larger than the device memory with the current protocol"

        # Verify there is enough available host memory.
        host_mem = psutil.virtual_memory()
        requested_bytes = self.size * self.size_per_token
        # preserve at least 10GB for other usage
        ten_gb = 10 * (1024**3)
        available_bytes = host_mem.available - ten_gb
        if requested_bytes > available_bytes:
            raise ValueError(
                f"Not enough host memory available. Requesting "
                f"{requested_bytes / 1e9:.2f} GB but only have "
                f"{available_bytes / 1e9:.2f} GB free. Please reduce the "
                f"size of the hierarchical cache."
            )
        else:
            logger.info(
                f"Allocating {requested_bytes / 1e9:.2f} GB host memory for hierarchical KV cache."
            )

        self.kv_buffer = self.init_kv_buffer()

        # A lock for synchronized operations on memory allocation and state transitions.
        self.lock = threading.RLock()
        self.debug = logger.isEnabledFor(logging.DEBUG)
        self.clear()

    @abc.abstractmethod
    def get_size_per_token(self):
        raise NotImplementedError()

    @abc.abstractmethod
    def init_kv_buffer(self):
        raise NotImplementedError()

    @abc.abstractmethod
    def load_to_device_per_layer(
        self, device_pool, host_indices, device_indices, layer_id, io_backend
    ) -> None:
        """
        Load KV data from the host memory pool to the device memory pool for a specific layer.
        """
        raise NotImplementedError()

    @abc.abstractmethod
    def backup_from_device_all_layer(
        self, device_pool, host_indices, device_indices, io_backend
    ) -> None:
        """
        Backup KV data from the device memory pool to the host memory pool for all layers.
        """
        raise NotImplementedError()

    @abc.abstractmethod
    def get_flat_data_page(self, index) -> torch.Tensor:
        """
        Get a flat data page from the host memory pool.
        """
        raise NotImplementedError()

    @abc.abstractmethod
    def get_dummy_flat_data_page(self) -> torch.Tensor:
        """
        Get a dummy flat data page from the host memory pool.
        This is used for prefetching or initializing empty pages.
        """
        raise NotImplementedError()

    @abc.abstractmethod
    def set_from_flat_data_page(self, index: int, data_page: torch.Tensor) -> None:
        """
        Set a flat data page to the host memory pool.
        """
        raise NotImplementedError()

    @synchronized()
    def clear(self):
        # Initialize memory states and tracking structures.
        self.mem_state = torch.zeros(
            (self.size,), dtype=torch.uint8, device=self.device
        )
        self.free_slots = torch.arange(self.size, dtype=torch.int64)

    def available_size(self):
        return len(self.free_slots)

    @synchronized()
    def alloc(self, need_size: int) -> torch.Tensor:
        assert (
            need_size % self.page_size == 0
        ), "The requested size should be a multiple of the page size."
        if need_size > self.available_size():
            return None

        select_index = self.free_slots[:need_size]
        self.free_slots = self.free_slots[need_size:]

        if self.debug:
            self.mem_state[select_index] = MemoryStateInt.RESERVED

        return select_index

    @synchronized()
    def free(self, indices: torch.Tensor) -> int:
        self.free_slots = torch.cat([self.free_slots, indices])
        if self.debug:
            self.mem_state[indices] = MemoryStateInt.IDLE
        return len(indices)

    @synchronized(debug_only=True)
    def get_state(self, indices: torch.Tensor) -> MemoryStateInt:
        assert len(indices) > 0, "The indices should not be empty"
        states = self.mem_state[indices]
        assert (
            states == states[0]
        ).all(), "The memory slots should have the same state {}".format(states)
        return MemoryStateInt(states[0].item())

    @synchronized(debug_only=True)
    def is_reserved(self, indices: torch.Tensor) -> bool:
        return self.get_state(indices) == MemoryStateInt.RESERVED

    @synchronized(debug_only=True)
    def is_protected(self, indices: torch.Tensor) -> bool:
        return self.get_state(indices) == MemoryStateInt.PROTECTED

    @synchronized(debug_only=True)
    def is_synced(self, indices: torch.Tensor) -> bool:
        return self.get_state(indices) == MemoryStateInt.SYNCED

    @synchronized(debug_only=True)
    def is_backup(self, indices: torch.Tensor) -> bool:
        return self.get_state(indices) == MemoryStateInt.BACKUP

    @synchronized(debug_only=True)
    def update_backup(self, indices: torch.Tensor):
        if not self.is_synced(indices):
            raise ValueError(
                f"The host memory slots should be in SYNCED state before turning into BACKUP. "
                f"Current state: {self.get_state(indices)}"
            )
        self.mem_state[indices] = MemoryStateInt.BACKUP

    @synchronized(debug_only=True)
    def update_prefetch(self, indices: torch.Tensor):
        if not self.is_reserved(indices):
            raise ValueError(
                f"The host memory slots should be in RESERVED state before turning into BACKUP. "
                f"Current state: {self.get_state(indices)}"
            )
        self.mem_state[indices] = MemoryStateInt.BACKUP

    @synchronized(debug_only=True)
    def update_synced(self, indices: torch.Tensor):
        self.mem_state[indices] = MemoryStateInt.SYNCED

    @synchronized(debug_only=True)
    def protect_write(self, indices: torch.Tensor):
        if not self.is_reserved(indices):
            raise ValueError(
                f"The host memory slots should be RESERVED before write operations. "
                f"Current state: {self.get_state(indices)}"
            )
        self.mem_state[indices] = MemoryStateInt.PROTECTED

    @synchronized(debug_only=True)
    def protect_load(self, indices: torch.Tensor):
        if not self.is_backup(indices):
            raise ValueError(
                f"The host memory slots should be in BACKUP state before load operations. "
                f"Current state: {self.get_state(indices)}"
            )
        self.mem_state[indices] = MemoryStateInt.PROTECTED

    @synchronized(debug_only=True)
    def complete_io(self, indices: torch.Tensor):
        if not self.is_protected(indices):
            raise ValueError(
                f"The host memory slots should be PROTECTED during I/O operations. "
                f"Current state: {self.get_state(indices)}"
            )
        self.mem_state[indices] = MemoryStateInt.SYNCED


class MHATokenToKVPoolHost(HostKVCache):
    device_pool: MHATokenToKVPool

    def __init__(
        self,
        device_pool: MHATokenToKVPool,
        host_to_device_ratio: float,
        host_size: int,
        page_size: int,
        layout: str,
        pin_memory: bool = True,
        device: str = "cpu",
    ):
        super().__init__(
            device_pool,
            host_to_device_ratio,
            host_size,
            page_size,
            layout,
            pin_memory,
            device,
        )
        self.k_data_refs = [self.k_buffer[i] for i in range(self.layer_num)]
        self.v_data_refs = [self.v_buffer[i] for i in range(self.layer_num)]
        self.k_data_ptrs = torch.tensor(
            [x.data_ptr() for x in self.k_data_refs],
            dtype=torch.uint64,
            device=self.device_pool.device,
        )
        self.v_data_ptrs = torch.tensor(
            [x.data_ptr() for x in self.v_data_refs],
            dtype=torch.uint64,
            device=self.device_pool.device,
        )

    def get_size_per_token(self):
        self.head_num = self.device_pool.head_num
        self.head_dim = self.device_pool.head_dim
        self.layer_num = self.device_pool.layer_num

        return self.head_dim * self.head_num * self.layer_num * self.dtype.itemsize * 2

    def init_kv_buffer(self):
        if self.layout == "layer_first":
            dims = (2, self.layer_num, self.size, self.head_num, self.head_dim)
        elif self.layout == "page_first":
            dims = (2, self.size, self.layer_num, self.head_num, self.head_dim)
        else:
            raise ValueError(f"Unsupported layout: {self.layout}")
        self.token_stride_size = self.head_num * self.head_dim * self.dtype.itemsize
        self.layout_dim = self.token_stride_size * self.layer_num
        return torch.empty(
            dims,
            dtype=self.dtype,
            device=self.device,
            pin_memory=self.pin_memory,
        )

    @property
    def k_buffer(self):
        return self.kv_buffer[0]

    @property
    def v_buffer(self):
        return self.kv_buffer[1]

    def load_to_device_per_layer(
        self,
        device_pool,
        host_indices,
        device_indices,
        layer_id,
        io_backend,
    ):
        if io_backend == "kernel":
            if self.layout == "layer_first":
                transfer_kv_per_layer(
                    src_k=self.k_buffer[layer_id],
                    dst_k=device_pool.k_buffer[layer_id],
                    src_v=self.v_buffer[layer_id],
                    dst_v=device_pool.v_buffer[layer_id],
                    src_indices=host_indices,
                    dst_indices=device_indices,
                    item_size=self.token_stride_size,
                )
            elif self.layout == "page_first":
                transfer_kv_per_layer_pf_lf(
                    src_k=self.k_buffer,
                    dst_k=device_pool.k_buffer[layer_id],
                    src_v=self.v_buffer,
                    dst_v=device_pool.v_buffer[layer_id],
                    src_indices=host_indices,
                    dst_indices=device_indices,
                    item_size=self.token_stride_size,
                    src_layout_dim=self.layout_dim,
                )
            else:
                raise ValueError(f"Unsupported layout: {self.layout}")
        elif io_backend == "direct":
            assert (
                self.layout == "layer_first"
            ), f"Direct IO backend only supports layer_first layout."
            transfer_kv_direct(
                src_layers=[self.k_buffer[layer_id], self.v_buffer[layer_id]],
                dst_layers=[
                    device_pool.k_buffer[layer_id],
                    device_pool.v_buffer[layer_id],
                ],
                src_indices=host_indices,
                dst_indices=device_indices,
                page_size=self.page_size,
            )
        else:
            raise ValueError(f"Unsupported IO backend: {io_backend}")

    def backup_from_device_all_layer(
        self, device_pool, host_indices, device_indices, io_backend
    ):
        if io_backend == "kernel":
            if self.layout == "layer_first":
                transfer_kv_all_layer(
                    src_k_layers=device_pool.k_data_ptrs,
                    dst_k_layers=self.k_data_ptrs,
                    src_v_layers=device_pool.v_data_ptrs,
                    dst_v_layers=self.v_data_ptrs,
                    src_indices=device_indices,
                    dst_indices=host_indices,
                    item_size=self.token_stride_size,
                    num_layers=self.layer_num,
                )
            elif self.layout == "page_first":
                transfer_kv_all_layer_lf_pf(
                    src_k_layers=device_pool.k_data_ptrs,
                    dst_k=self.k_buffer,
                    src_v_layers=device_pool.v_data_ptrs,
                    dst_v=self.v_buffer,
                    src_indices=device_indices,
                    dst_indices=host_indices,
                    item_size=self.token_stride_size,
                    dst_layout_dim=self.layout_dim,
                    num_layers=self.layer_num,
                )
            else:
                raise ValueError(f"Unsupported layout: {self.layout}")
        elif io_backend == "direct":
            assert (
                self.layout == "layer_first"
            ), f"Direct IO backend only supports layer_first layout."
            transfer_kv_direct(
                src_layers=device_pool.k_buffer + device_pool.v_buffer,
                dst_layers=self.k_data_refs + self.v_data_refs,
                src_indices=device_indices,
                dst_indices=host_indices,
                page_size=self.page_size,
            )
        else:
            raise ValueError(f"Unsupported IO backend: {io_backend}")

    def get_flat_data_page(self, index) -> torch.Tensor:
        if self.layout == "layer_first":
            return self.kv_buffer[:, :, index : index + self.page_size, :, :].flatten()
        elif self.layout == "page_first":
            return self.kv_buffer[:, index : index + self.page_size, :, :, :].flatten()
        else:
            raise ValueError(f"Unsupported layout: {self.layout}")

    def get_dummy_flat_data_page(self) -> torch.Tensor:
        return torch.zeros(
            (2, self.layer_num, self.page_size, self.head_num, self.head_dim),
            dtype=self.dtype,
            device=self.device,
            pin_memory=self.pin_memory,
        ).flatten()

    def set_from_flat_data_page(self, index: int, data_page: torch.Tensor) -> None:
        if self.layout == "layer_first":
            self.kv_buffer[:, :, index : index + self.page_size, :, :] = (
                data_page.reshape(
                    2,
                    self.layer_num,
                    self.page_size,
                    self.head_num,
                    self.head_dim,
                )
            )
        elif self.layout == "page_first":
            self.kv_buffer[:, index : index + self.page_size, :, :, :] = (
                data_page.reshape(
                    2, self.page_size, self.layer_num, self.head_num, self.head_dim
                )
            )
        else:
            raise ValueError(f"Unsupported layout: {self.layout}")

    def get_buffer_meta(self, keys, indices):
        ptr_list = []
        key_list = []
        kv_buffer_data_ptr = self.kv_buffer.data_ptr()
        v_offset = (
            self.layer_num
            * self.size
            * self.head_num
            * self.head_dim
            * self.dtype.itemsize
        )
        for index in range(0, len(indices), self.page_size):
            k_ptr = (
                kv_buffer_data_ptr
                + indices[index]
                * self.layer_num
                * self.head_num
                * self.head_dim
                * self.dtype.itemsize
            )
            v_ptr = k_ptr + v_offset
            ptr_list.append(k_ptr)
            ptr_list.append(v_ptr)
            key_ = keys[index // self.page_size]
            key_list.append(f"{key_}_k")
            key_list.append(f"{key_}_v")
        element_size = (
            self.layer_num * self.dtype.itemsize * self.page_size * self.head_num * self.head_dim
        )
        element_size_list = [element_size] * len(key_list)
        return key_list, ptr_list, element_size_list

<<<<<<< HEAD
    @property
    def k_buffer(self):
        return self.kv_buffer[0]

    @property
    def v_buffer(self):
        return self.kv_buffer[1]

    def load_to_device_per_layer(
        self,
        device_pool,
        host_indices,
        device_indices,
        layer_id,
        io_backend,
    ):
        if io_backend == "kernel":
            if self.layout == "layer_first":
                transfer_kv_per_layer(
                    src_k=self.k_buffer[layer_id],
                    dst_k=device_pool.k_buffer[layer_id],
                    src_v=self.v_buffer[layer_id],
                    dst_v=device_pool.v_buffer[layer_id],
                    src_indices=host_indices,
                    dst_indices=device_indices,
                    item_size=self.token_stride_size,
                )
            elif self.layout == "page_first":
                transfer_kv_per_layer_pf_lf(
                    src_k=self.k_buffer,
                    dst_k=device_pool.k_buffer[layer_id],
                    src_v=self.v_buffer,
                    dst_v=device_pool.v_buffer[layer_id],
                    src_indices=host_indices,
                    dst_indices=device_indices,
                    item_size=self.token_stride_size,
                    src_layout_dim=self.layout_dim,
                )
            else:
                raise ValueError(f"Unsupported layout: {self.layout}")
        elif io_backend == "direct":
            assert (
                self.layout == "layer_first"
            ), f"Direct IO backend only supports layer_first layout."
            transfer_kv_direct(
                src_layers=[self.k_buffer[layer_id], self.v_buffer[layer_id]],
                dst_layers=[
                    device_pool.k_buffer[layer_id],
                    device_pool.v_buffer[layer_id],
                ],
                src_indices=host_indices,
                dst_indices=device_indices,
                page_size=self.page_size,
            )
        else:
            raise ValueError(f"Unsupported IO backend: {io_backend}")

    def backup_from_device_all_layer(
        self, device_pool, host_indices, device_indices, io_backend
    ):
        if io_backend == "kernel":
            if self.layout == "layer_first":
                transfer_kv_all_layer(
                    src_k_layers=device_pool.k_data_ptrs,
                    dst_k_layers=self.k_data_ptrs,
                    src_v_layers=device_pool.v_data_ptrs,
                    dst_v_layers=self.v_data_ptrs,
                    src_indices=device_indices,
                    dst_indices=host_indices,
                    item_size=self.token_stride_size,
                    num_layers=self.layer_num,
                )
            elif self.layout == "page_first":
                transfer_kv_all_layer_lf_pf(
                    src_k_layers=device_pool.k_data_ptrs,
                    dst_k=self.k_buffer,
                    src_v_layers=device_pool.v_data_ptrs,
                    dst_v=self.v_buffer,
                    src_indices=device_indices,
                    dst_indices=host_indices,
                    item_size=self.token_stride_size,
                    dst_layout_dim=self.layout_dim,
                    num_layers=self.layer_num,
                )
            else:
                raise ValueError(f"Unsupported layout: {self.layout}")
        elif io_backend == "direct":
            assert (
                self.layout == "layer_first"
            ), f"Direct IO backend only supports layer_first layout."
            transfer_kv_direct(
                src_layers=device_pool.k_buffer + device_pool.v_buffer,
                dst_layers=self.k_data_refs + self.v_data_refs,
                src_indices=device_indices,
                dst_indices=host_indices,
                page_size=self.page_size,
            )
        else:
            raise ValueError(f"Unsupported IO backend: {io_backend}")

    def get_flat_data_page(self, index) -> torch.Tensor:
        if self.layout == "layer_first":
            return self.kv_buffer[:, :, index : index + self.page_size, :, :].flatten()
        elif self.layout == "page_first":
            return self.kv_buffer[:, index : index + self.page_size, :, :, :].flatten()
        else:
            raise ValueError(f"Unsupported layout: {self.layout}")

    def set_from_flat_data_page(self, index: int, data_page: torch.Tensor) -> None:
        if self.layout == "layer_first":
            self.kv_buffer[:, :, index : index + self.page_size, :, :] = (
                data_page.reshape(
                    2,
                    self.layer_num,
                    self.page_size,
                    self.head_num,
                    self.head_dim,
                )
            )
        elif self.layout == "page_first":
            self.kv_buffer[:, index : index + self.page_size, :, :, :] = (
                data_page.reshape(
                    2, self.page_size, self.layer_num, self.head_num, self.head_dim
                )
            )
        else:
            raise ValueError(f"Unsupported layout: {self.layout}")

=======
>>>>>>> dd7ca006

class MLATokenToKVPoolHost(HostKVCache):
    device_pool: MLATokenToKVPool

    def __init__(
        self,
        device_pool: MLATokenToKVPool,
        host_to_device_ratio: float,
        host_size: int,
        page_size: int,
        layout: str,
        pin_memory: bool = True,
        device: str = "cpu",
    ):
        super().__init__(
            device_pool,
            host_to_device_ratio,
            host_size,
            page_size,
            layout,
            pin_memory,
            device,
        )
        self.data_refs = [self.kv_buffer[i] for i in range(self.layer_num)]
        self.data_ptrs = torch.tensor(
            [x.data_ptr() for x in self.data_refs],
            dtype=torch.uint64,
            device=self.device_pool.device,
        )

    def get_size_per_token(self):
        self.kv_lora_rank = self.device_pool.kv_lora_rank
        self.qk_rope_head_dim = self.device_pool.qk_rope_head_dim
        self.layer_num = self.device_pool.layer_num

        return (
            (self.kv_lora_rank + self.qk_rope_head_dim)
            * 1
            * self.dtype.itemsize
            * self.layer_num
        )

    def init_kv_buffer(self):
        if self.layout == "layer_first":
            dims = (
                self.layer_num,
                self.size,
                1,
                self.kv_lora_rank + self.qk_rope_head_dim,
            )
        elif self.layout == "page_first":
            dims = (
                self.size,
                self.layer_num,
                1,
                self.kv_lora_rank + self.qk_rope_head_dim,
            )
        else:
            raise ValueError(f"Unsupported layout: {self.layout}")
        self.token_stride_size = (
            self.kv_lora_rank + self.qk_rope_head_dim
        ) * self.dtype.itemsize
        self.layout_dim = self.token_stride_size * self.layer_num

        return torch.empty(
            dims,
            dtype=self.dtype,
            device=self.device,
            pin_memory=self.pin_memory,
        )

    def load_to_device_per_layer(
        self, device_pool, host_indices, device_indices, layer_id, io_backend
    ):
        if io_backend == "kernel":
            if self.layout == "layer_first":
                transfer_kv_per_layer_mla(
                    src=self.kv_buffer[layer_id],
                    dst=device_pool.kv_buffer[layer_id],
                    src_indices=host_indices,
                    dst_indices=device_indices,
                    item_size=self.token_stride_size,
                )
            elif self.layout == "page_first":
                transfer_kv_per_layer_mla_pf_lf(
                    src=self.kv_buffer,
                    dst=device_pool.kv_buffer[layer_id],
                    src_indices=host_indices,
                    dst_indices=device_indices,
                    item_size=self.token_stride_size,
                    src_layout_dim=self.layout_dim,
                )
            else:
                raise ValueError(f"Unsupported layout: {self.layout}")
        elif io_backend == "direct":
            assert (
                self.layout == "layer_first"
            ), f"Direct IO backend only supports layer_first layout."
            transfer_kv_direct(
                src_layers=[self.kv_buffer[layer_id]],
                dst_layers=[device_pool.kv_buffer[layer_id]],
                src_indices=host_indices,
                dst_indices=device_indices,
                page_size=self.page_size,
            )

    def backup_from_device_all_layer(
        self, device_pool, host_indices, device_indices, io_backend
    ):
        if io_backend == "kernel":
            if self.layout == "layer_first":
                transfer_kv_all_layer_mla(
                    src_layers=device_pool.data_ptrs,
                    dst_layers=self.data_ptrs,
                    src_indices=device_indices,
                    dst_indices=host_indices,
                    item_size=self.token_stride_size,
                    num_layers=self.layer_num,
                )
            elif self.layout == "page_first":
                transfer_kv_all_layer_mla_lf_pf(
                    src_layers=device_pool.data_ptrs,
                    dst_k=self.kv_buffer,
                    src_indices=device_indices,
                    dst_indices=host_indices,
                    item_size=self.token_stride_size,
                    dst_layout_dim=self.layout_dim,
                    num_layers=self.layer_num,
                )
            else:
                raise ValueError(f"Unsupported layout: {self.layout}")
        elif io_backend == "direct":
            assert (
                self.layout == "layer_first"
            ), f"Direct IO backend only supports layer_first layout."
            transfer_kv_direct(
                src_layers=device_pool.kv_buffer,
                dst_layers=self.data_refs,
                src_indices=device_indices,
                dst_indices=host_indices,
                page_size=self.page_size,
            )
        else:
            raise ValueError(f"Unsupported IO backend: {io_backend}")

    def get_flat_data_page(self, index) -> torch.Tensor:
        if self.layout == "layer_first":
            return self.kv_buffer[:, index : index + self.page_size, :, :].flatten()
        elif self.layout == "page_first":
            return self.kv_buffer[index : index + self.page_size, :, :, :].flatten()
        else:
            raise ValueError(f"Unsupported layout: {self.layout}")
<<<<<<< HEAD
=======

    def get_dummy_flat_data_page(self) -> torch.Tensor:
        return torch.zeros(
            (
                self.layer_num,
                self.page_size,
                1,
                self.kv_lora_rank + self.qk_rope_head_dim,
            ),
            dtype=self.dtype,
            device=self.device,
            pin_memory=self.pin_memory,
        ).flatten()
>>>>>>> dd7ca006

    def set_from_flat_data_page(self, index: int, data_page: torch.Tensor) -> None:
        if self.layout == "layer_first":
            self.kv_buffer[:, index : index + self.page_size, :, :] = data_page.reshape(
                self.layer_num,
                self.page_size,
                1,
                self.kv_lora_rank + self.qk_rope_head_dim,
            )
        elif self.layout == "page_first":
            self.kv_buffer[index : index + self.page_size, :, :, :] = data_page.reshape(
                self.page_size,
                self.layer_num,
                1,
                self.kv_lora_rank + self.qk_rope_head_dim,
            )
        else:
            raise ValueError(f"Unsupported layout: {self.layout}")
<<<<<<< HEAD
        self.kv_buffer[:, index : index + self.page_size, :, :] = data_page.reshape(
            self.layer_num,
            self.page_size,
            1,
            self.kv_lora_rank + self.qk_rope_head_dim,
        )
=======
>>>>>>> dd7ca006

    def get_buffer_meta(self, keys, indices):
        ptr_list = []
        key_list = []
        kv_buffer_data_ptr = self.kv_buffer.data_ptr()
        for index in range(0, len(indices), self.page_size):
            k_ptr = (
                kv_buffer_data_ptr
                + indices[index]
                * self.layer_num
                * (self.kv_lora_rank + self.qk_rope_head_dim)
                * self.dtype.itemsize
            )
            ptr_list.append(k_ptr)
            key_ = keys[index // self.page_size]
            key_list.append(f"{key_}_k")
        element_size = (
            self.layer_num
            * self.dtype.itemsize
            * self.page_size
            * (self.kv_lora_rank + self.qk_rope_head_dim)
        )
        element_size_list = [element_size] * len(key_list)
        return key_list, ptr_list, element_size_list<|MERGE_RESOLUTION|>--- conflicted
+++ resolved
@@ -491,137 +491,6 @@
         element_size_list = [element_size] * len(key_list)
         return key_list, ptr_list, element_size_list
 
-<<<<<<< HEAD
-    @property
-    def k_buffer(self):
-        return self.kv_buffer[0]
-
-    @property
-    def v_buffer(self):
-        return self.kv_buffer[1]
-
-    def load_to_device_per_layer(
-        self,
-        device_pool,
-        host_indices,
-        device_indices,
-        layer_id,
-        io_backend,
-    ):
-        if io_backend == "kernel":
-            if self.layout == "layer_first":
-                transfer_kv_per_layer(
-                    src_k=self.k_buffer[layer_id],
-                    dst_k=device_pool.k_buffer[layer_id],
-                    src_v=self.v_buffer[layer_id],
-                    dst_v=device_pool.v_buffer[layer_id],
-                    src_indices=host_indices,
-                    dst_indices=device_indices,
-                    item_size=self.token_stride_size,
-                )
-            elif self.layout == "page_first":
-                transfer_kv_per_layer_pf_lf(
-                    src_k=self.k_buffer,
-                    dst_k=device_pool.k_buffer[layer_id],
-                    src_v=self.v_buffer,
-                    dst_v=device_pool.v_buffer[layer_id],
-                    src_indices=host_indices,
-                    dst_indices=device_indices,
-                    item_size=self.token_stride_size,
-                    src_layout_dim=self.layout_dim,
-                )
-            else:
-                raise ValueError(f"Unsupported layout: {self.layout}")
-        elif io_backend == "direct":
-            assert (
-                self.layout == "layer_first"
-            ), f"Direct IO backend only supports layer_first layout."
-            transfer_kv_direct(
-                src_layers=[self.k_buffer[layer_id], self.v_buffer[layer_id]],
-                dst_layers=[
-                    device_pool.k_buffer[layer_id],
-                    device_pool.v_buffer[layer_id],
-                ],
-                src_indices=host_indices,
-                dst_indices=device_indices,
-                page_size=self.page_size,
-            )
-        else:
-            raise ValueError(f"Unsupported IO backend: {io_backend}")
-
-    def backup_from_device_all_layer(
-        self, device_pool, host_indices, device_indices, io_backend
-    ):
-        if io_backend == "kernel":
-            if self.layout == "layer_first":
-                transfer_kv_all_layer(
-                    src_k_layers=device_pool.k_data_ptrs,
-                    dst_k_layers=self.k_data_ptrs,
-                    src_v_layers=device_pool.v_data_ptrs,
-                    dst_v_layers=self.v_data_ptrs,
-                    src_indices=device_indices,
-                    dst_indices=host_indices,
-                    item_size=self.token_stride_size,
-                    num_layers=self.layer_num,
-                )
-            elif self.layout == "page_first":
-                transfer_kv_all_layer_lf_pf(
-                    src_k_layers=device_pool.k_data_ptrs,
-                    dst_k=self.k_buffer,
-                    src_v_layers=device_pool.v_data_ptrs,
-                    dst_v=self.v_buffer,
-                    src_indices=device_indices,
-                    dst_indices=host_indices,
-                    item_size=self.token_stride_size,
-                    dst_layout_dim=self.layout_dim,
-                    num_layers=self.layer_num,
-                )
-            else:
-                raise ValueError(f"Unsupported layout: {self.layout}")
-        elif io_backend == "direct":
-            assert (
-                self.layout == "layer_first"
-            ), f"Direct IO backend only supports layer_first layout."
-            transfer_kv_direct(
-                src_layers=device_pool.k_buffer + device_pool.v_buffer,
-                dst_layers=self.k_data_refs + self.v_data_refs,
-                src_indices=device_indices,
-                dst_indices=host_indices,
-                page_size=self.page_size,
-            )
-        else:
-            raise ValueError(f"Unsupported IO backend: {io_backend}")
-
-    def get_flat_data_page(self, index) -> torch.Tensor:
-        if self.layout == "layer_first":
-            return self.kv_buffer[:, :, index : index + self.page_size, :, :].flatten()
-        elif self.layout == "page_first":
-            return self.kv_buffer[:, index : index + self.page_size, :, :, :].flatten()
-        else:
-            raise ValueError(f"Unsupported layout: {self.layout}")
-
-    def set_from_flat_data_page(self, index: int, data_page: torch.Tensor) -> None:
-        if self.layout == "layer_first":
-            self.kv_buffer[:, :, index : index + self.page_size, :, :] = (
-                data_page.reshape(
-                    2,
-                    self.layer_num,
-                    self.page_size,
-                    self.head_num,
-                    self.head_dim,
-                )
-            )
-        elif self.layout == "page_first":
-            self.kv_buffer[:, index : index + self.page_size, :, :, :] = (
-                data_page.reshape(
-                    2, self.page_size, self.layer_num, self.head_num, self.head_dim
-                )
-            )
-        else:
-            raise ValueError(f"Unsupported layout: {self.layout}")
-
-=======
->>>>>>> dd7ca006
 
 class MLATokenToKVPoolHost(HostKVCache):
     device_pool: MLATokenToKVPool
@@ -774,8 +643,6 @@
             return self.kv_buffer[index : index + self.page_size, :, :, :].flatten()
         else:
             raise ValueError(f"Unsupported layout: {self.layout}")
-<<<<<<< HEAD
-=======
 
     def get_dummy_flat_data_page(self) -> torch.Tensor:
         return torch.zeros(
@@ -789,7 +656,6 @@
             device=self.device,
             pin_memory=self.pin_memory,
         ).flatten()
->>>>>>> dd7ca006
 
     def set_from_flat_data_page(self, index: int, data_page: torch.Tensor) -> None:
         if self.layout == "layer_first":
@@ -808,15 +674,6 @@
             )
         else:
             raise ValueError(f"Unsupported layout: {self.layout}")
-<<<<<<< HEAD
-        self.kv_buffer[:, index : index + self.page_size, :, :] = data_page.reshape(
-            self.layer_num,
-            self.page_size,
-            1,
-            self.kv_lora_rank + self.qk_rope_head_dim,
-        )
-=======
->>>>>>> dd7ca006
 
     def get_buffer_meta(self, keys, indices):
         ptr_list = []
